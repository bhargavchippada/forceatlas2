# This is the fastest python implementation of the ForceAtlas2 plugin from Gephi
# intended to be used with networkx, but is in theory independent of
# it since it only relies on the adjacency matrix.  This
# implementation is based directly on the Gephi plugin:
#
# https://github.com/gephi/gephi/blob/master/modules/LayoutPlugin/src/main/java/org/gephi/layout/plugin/forceAtlas2/ForceAtlas2.java
#
# For simplicity and for keeping code in sync with upstream, I have
# reused as many of the variable/function names as possible, even when
# they are in a more java-like style (e.g. camelcase)
#
# I wrote this because I wanted an almost feature complete and fast implementation
# of ForceAtlas2 algorithm in python
#
# NOTES: Currently, this only works for weighted undirected graphs.
#
# Copyright (C) 2017 Bhargav Chippada <bhargavchippada19@gmail.com>
#
# Available under the GPLv3

import random
import time

import numpy
import scipy
from tqdm import tqdm

from . import fa2util


class Timer:
    def __init__(self, name="Timer"):
        self.name = name
        self.start_time = 0.0
        self.total_time = 0.0

    def start(self):
        self.start_time = time.time()

    def stop(self):
        self.total_time += (time.time() - self.start_time)

    def display(self):
        print(self.name, " took ", "%.2f" % self.total_time, " seconds")


class ForceAtlas2:
    def __init__(self,
                 # Behavior alternatives
                 outboundAttractionDistribution=False,  # Dissuade hubs
                 linLogMode=False,  # NOT IMPLEMENTED
                 adjustSizes=False,  # Prevent overlap (NOT IMPLEMENTED)
                 edgeWeightInfluence=1.0,

                 # Performance
                 jitterTolerance=1.0,  # Tolerance
                 barnesHutOptimize=True,
                 barnesHutTheta=1.2,
                 multiThreaded=False,  # NOT IMPLEMENTED

                 # Tuning
                 scalingRatio=2.0,
                 strongGravityMode=False,
                 gravity=1.0,

                 # Log
                 verbose=True):
        assert linLogMode == multiThreaded == False, "You selected a feature that has not been implemented yet..."
        self.outboundAttractionDistribution = outboundAttractionDistribution
        self.linLogMode = linLogMode
        self.adjustSizes = adjustSizes
        self.edgeWeightInfluence = edgeWeightInfluence
        self.jitterTolerance = jitterTolerance
        self.barnesHutOptimize = barnesHutOptimize
        self.barnesHutTheta = barnesHutTheta
        self.scalingRatio = scalingRatio
        self.strongGravityMode = strongGravityMode
        self.gravity = gravity
        self.verbose = verbose

    def init(self,
             G,  # a graph in 2D numpy ndarray format (or) scipy sparse matrix format
             pos=None,  # Array of initial positions
             sizes=None # Array of node sizes 
             ):
        isSparse = False
        if isinstance(G, numpy.ndarray):
            # Check our assumptions
            assert G.shape == (G.shape[0], G.shape[0]), "G is not 2D square"
            assert numpy.all(G.T == G), "G is not symmetric.  Currently only undirected graphs are supported"
            assert isinstance(pos, numpy.ndarray) or (pos is None), "Invalid node positions"
        elif scipy.sparse.issparse(G):
            # Check our assumptions
            assert G.shape == (G.shape[0], G.shape[0]), "G is not 2D square"
            assert isinstance(pos, numpy.ndarray) or (pos is None), "Invalid node positions"
            G = G.tolil()
            isSparse = True
        else:
            assert False, "G is not numpy ndarray or scipy sparse matrix"
            
        assert isinstance(sizes, numpy.ndarray) or (sizes is None), "Invalid node sizes"

        # Put nodes into a data structure we can understand
        nodes = []
        for i in range(0, G.shape[0]):
            n = fa2util.Node()
            if isSparse:
                n.mass = 1 + len(G.rows[i])
            else:
                n.mass = 1 + numpy.count_nonzero(G[i])
            n.old_dx = 0
            n.old_dy = 0
            n.dx = 0
            n.dy = 0
            if pos is None:
                n.x = random.random()
                n.y = random.random()
            else:
                n.x = pos[i][0]
                n.y = pos[i][1]

            if sizes is not None:
                n.size = sizes[i]
            nodes.append(n)

        # Put edges into a data structure we can understand
        edges = []
        es = numpy.asarray(G.nonzero()).T
        for e in es:  # Iterate through edges
            if e[1] <= e[0]: continue  # Avoid duplicate edges
            edge = fa2util.Edge()
            edge.node1 = e[0]  # The index of the first node in `nodes`
            edge.node2 = e[1]  # The index of the second node in `nodes`
            edge.weight = G[tuple(e)]
            edges.append(edge)

        return nodes, edges

    # Given an adjacency matrix, this function computes the node positions
    # according to the ForceAtlas2 layout algorithm.  It takes the same
    # arguments that one would give to the ForceAtlas2 algorithm in Gephi.
    # Not all of them are implemented.  See below for a description of
    # each parameter and whether or not it has been implemented.
    #
    # This function will return a list of X-Y coordinate tuples, ordered
    # in the same way as the rows/columns in the input matrix.
    #
    # The only reason you would want to run this directly is if you don't
    # use networkx.  In this case, you'll likely need to convert the
    # output to a more usable format.  If you do use networkx, use the
    # "forceatlas2_networkx_layout" function below.
    #
    # Currently, only undirected graphs are supported so the adjacency matrix
    # should be symmetric.
    def forceatlas2(self,
                    G,  # a graph in 2D numpy ndarray format (or) scipy sparse matrix format
                    pos=None,  # Array of initial positions
                    sizes=None, # Array of node sizes (if self.adjustSizes=True)
                    iterations=100  # Number of times to iterate the main loop
                    ):
        # Initializing, initAlgo()
        # ================================================================

        # speed and speedEfficiency describe a scaling factor of dx and dy
        # before x and y are adjusted.  These are modified as the
        # algorithm runs to help ensure convergence.
        speed = 1.0
        speedEfficiency = 1.0
        nodes, edges = self.init(G, pos, sizes)
        outboundAttCompensation = 1.0
        if self.outboundAttractionDistribution:
            outboundAttCompensation = numpy.mean([n.mass for n in nodes])
        # ================================================================

        # Main loop, i.e. goAlgo()
        # ================================================================

        barneshut_timer = Timer(name="BarnesHut Approximation")
        repulsion_timer = Timer(name="Repulsion forces")
        gravity_timer = Timer(name="Gravitational forces")
        attraction_timer = Timer(name="Attraction forces")
        applyforces_timer = Timer(name="AdjustSpeedAndApplyForces step")

        # Each iteration of this loop represents a call to goAlgo().
        niters = range(iterations)
        if self.verbose:
            niters = tqdm(niters)
        for _i in niters:
            for n in nodes:
                n.old_dx = n.dx
                n.old_dy = n.dy
                n.dx = 0
                n.dy = 0

            # Barnes Hut optimization
            if self.barnesHutOptimize:
                barneshut_timer.start()
                rootRegion = fa2util.Region(nodes)
                rootRegion.buildSubRegions()
                barneshut_timer.stop()

            # Charge repulsion forces
            repulsion_timer.start()
            # parallelization should be implemented here
            if self.barnesHutOptimize:
                rootRegion.applyForceOnNodes(nodes, self.barnesHutTheta, self.scalingRatio, anticollision=self.adjustSizes)
            else:
                fa2util.apply_repulsion(nodes, self.scalingRatio, anticollision=self.adjustSizes)
            repulsion_timer.stop()

            # Gravitational forces
            gravity_timer.start()
            fa2util.apply_gravity(nodes, self.gravity, useStrongGravity=self.strongGravityMode)
            gravity_timer.stop()

            # If other forms of attraction were implemented they would be selected here.
            attraction_timer.start()
            fa2util.apply_attraction(nodes, edges, self.outboundAttractionDistribution, outboundAttCompensation,
                                     self.edgeWeightInfluence, anticollision=self.adjustSizes)
            attraction_timer.stop()

            # Adjust speeds and apply forces
            applyforces_timer.start()
            values = fa2util.adjustSpeedAndApplyForces(nodes, speed, speedEfficiency, self.jitterTolerance, anticollision=self.adjustSizes)
            speed = values['speed']
            speedEfficiency = values['speedEfficiency']
            applyforces_timer.stop()

        if self.verbose:
            if self.barnesHutOptimize:
                barneshut_timer.display()
            repulsion_timer.display()
            gravity_timer.display()
            attraction_timer.display()
            applyforces_timer.display()
        # ================================================================
        return [(n.x, n.y) for n in nodes]

    # A layout for NetworkX.
    #
    # This function returns a NetworkX layout, which is really just a
    # dictionary of node positions (2D X-Y tuples) indexed by the node name.
    def forceatlas2_networkx_layout(self, G, pos=None, sizes=None, iterations=100):
        import networkx
        try:
            import cynetworkx
        except ImportError:
            cynetworkx = None

        assert (
            isinstance(G, networkx.classes.graph.Graph)
            or (cynetworkx and isinstance(G, cynetworkx.classes.graph.Graph))
        ), "Not a networkx graph"
        assert isinstance(pos, dict) or (pos is None), "pos must be specified as a dictionary, as in networkx"
        if self.adjustSizes:
            isinstance(sizes, dict), "adjustSizes=True requires a sizes dict to be passed"

        M = networkx.to_scipy_sparse_matrix(G, dtype='f', format='lil')
        
        if sizes is not None:
            sizelist =  numpy.asarray([sizes[i] for i in G.nodes()])
        else:
            sizelist = None

        if pos is None:
            l = self.forceatlas2(M, pos=None, sizes=sizelist, iterations=iterations)
        else:
            poslist = numpy.asarray([pos[i] for i in G.nodes()])
<<<<<<< HEAD
            l = self.forceatlas2(M, pos=poslist, iterations=iterations)
        return dict(zip(G.nodes(), l))

    # A layout for igraph.
    #
    # This function returns an igraph layout
    def forceatlas2_igraph_layout(self, G, pos=None, iterations=100, weight_attr=None):

        from scipy.sparse import csr_matrix
        import igraph

        def to_sparse(graph, weight_attr=None):
            edges = graph.get_edgelist()
            if weight_attr is None:
                weights = [1] * len(edges)
            else:
                weights = graph.es[weight_attr]

            if not graph.is_directed():
                edges.extend([(v, u) for u, v in edges])
                weights.extend(weights)

            return csr_matrix((weights, zip(*edges)))

        assert isinstance(G, igraph.Graph), "Not a igraph graph"
        assert isinstance(pos, (list, numpy.ndarray)) or (pos is None), "pos must be a list or numpy array"

        if isinstance(pos, list):
            pos = numpy.array(pos)

        adj = to_sparse(G, weight_attr)
        coords = self.forceatlas2(adj, pos=pos, iterations=iterations)

        return igraph.layout.Layout(coords, 2)
=======
            l = self.forceatlas2(M, pos=poslist, sizes=sizelist, iterations=iterations)

        return dict(zip(G.nodes(), l))
>>>>>>> bd0c001d
<|MERGE_RESOLUTION|>--- conflicted
+++ resolved
@@ -266,8 +266,8 @@
             l = self.forceatlas2(M, pos=None, sizes=sizelist, iterations=iterations)
         else:
             poslist = numpy.asarray([pos[i] for i in G.nodes()])
-<<<<<<< HEAD
-            l = self.forceatlas2(M, pos=poslist, iterations=iterations)
+            l = self.forceatlas2(M, pos=poslist, sizes=sizelist, iterations=iterations)
+
         return dict(zip(G.nodes(), l))
 
     # A layout for igraph.
@@ -300,9 +300,4 @@
         adj = to_sparse(G, weight_attr)
         coords = self.forceatlas2(adj, pos=pos, iterations=iterations)
 
-        return igraph.layout.Layout(coords, 2)
-=======
-            l = self.forceatlas2(M, pos=poslist, sizes=sizelist, iterations=iterations)
-
-        return dict(zip(G.nodes(), l))
->>>>>>> bd0c001d
+        return igraph.layout.Layout(coords, 2)